--- conflicted
+++ resolved
@@ -87,7 +87,7 @@
 ```bash
 conda activate router
 cd src
-python evaluate.py --dataset_name all --model_name "r1-router" --method "r1-router3"
+python evaluate.py --dataset_name all --method "r1-router3"
 ```
 
 ## Acknowledgement 
@@ -100,15 +100,11 @@
 ## Citation
 We appreciate your citations if you find our paper related and useful to your research!
 ```
-<<<<<<< HEAD
-@artile{
-  url={https://arxiv.org/abs/2505.22095}, 
-=======
 @article{peng2025r1,
   title={Learning to Route Queries across Knowledge Bases for Step-wise Retrieval-Augmented Reasoning},
   author={Peng, Chunyi and Xu, Zhipeng and Liu, Zhenghao and Li, Yishan and Yan, Yukun and Wang, Shuo and Liu, Zhiyuan and Gu, Yu and Yu, Minghe and Yu, Ge and Sun, Maosong},
   year={2025}
->>>>>>> 32c6f9eb
+  url={https://arxiv.org/abs/2505.22095}, 
 }
 ```
 
